"""
Anonymous authors, 2023/24

Main script for training FoToM models
Large sections are from the AD-GCL paper,

Susheel Suresh, Pan Li, Cong Hao, Georgia Tech, and Jennifer Neville. 2021.
Adversarial Graph Augmentation to Improve Graph Contrastive Learning.

In Advances in Neural Information Processing Systems,
Vol. 34. 15920–15933.
https://github.com/susheels/adgcl
"""

import argparse
import logging
import os
import random

import numpy as np
import torch
import wandb
from torch_geometric.transforms import Compose
from torch_geometric.data import DataLoader
from torch_scatter import scatter
from tqdm import tqdm

# from datasets.loaders import get_train_loader, get_val_loaders, get_test_loaders
from bgd import get_train_datasets, get_val_datasets, get_test_datasets, get_datasets, get_graph_task_datasets
from top import ToPDataset
from unsupervised.embedding_evaluation import GeneralEmbeddingEvaluation
from unsupervised.encoder import Encoder
from unsupervised.learning import GInfoMinMax
from unsupervised.utils import initialize_edge_weight
from unsupervised.view_learner import ViewLearner
from utils import setup_wandb


def warn(*args, **kwargs):
    pass
import warnings
warnings.warn = warn


def setup_seed(seed):
    # Sets seeds for reproducibility
    torch.manual_seed(seed)
    torch.cuda.manual_seed_all(seed)
    torch.backends.cudnn.deterministic = True
    np.random.seed(seed)
    random.seed(seed)

def cl_loss(x1, x2):
    # CL loss from GraphCL

    T = 0.5
    batch_size, _ = x1.size()

    x1_abs = x1.norm(dim=1)
    x2_abs = x2.norm(dim=1)

    sim_matrix = torch.einsum('ik,jk->ij', x1, x2) / torch.einsum('i,j->ij', x1_abs, x2_abs)
    sim_matrix = torch.exp(sim_matrix / T)
    pos_sim = sim_matrix[range(batch_size), range(batch_size)]
    loss = pos_sim / (sim_matrix.sum(dim=1) - pos_sim)
    loss = - torch.log(loss).mean()
    return loss


def train_epoch_random_edges(dataloader,
                      model, model_optimizer,
                      model_loss_all,
                      drop_proportion = 0.2):
    """
    single train epoch for encoder with random edge dropping as augmentation
    Args:
        dataloader: dataloader (see get_train_loader)
        model: encoder
        model_optimizer: optimizer for model
        model_loss_all: stores losses for each batch

    Returns:
        model_loss_all: loss for epoch
        view_loss_all: -1. - placeholder for code consistency with AD-GCL
        reg_all: -1. - placeholder for code consistency with AD-GCL
    """

    device = "cuda" if torch.cuda.is_available() else "cpu"
    for batch in tqdm(dataloader, leave = False):
        # set up
        batch = batch.to(device)
        # # train (model) to minimize contrastive loss
        model.train()
        # view_learner.eval()
        model.zero_grad()

        edge_weights_1 = torch.bernoulli((1 - drop_proportion) * torch.ones(batch.edge_index.shape[1])).to(device)
        edge_weights_2 = torch.bernoulli((1 - drop_proportion) * torch.ones(batch.edge_index.shape[1])).to(device)

        x_aug_1, _ = model(batch.batch, batch.x, batch.edge_index, batch.edge_attr, edge_weights_1)
        x_aug_2, _ = model(batch.batch, batch.x, batch.edge_index, batch.edge_attr, edge_weights_2)

        model_loss = cl_loss(x_aug_1, x_aug_2) #
        # model_loss = model.calc_loss(x_aug_1, x_aug_2)
        model_loss_all += model_loss.item() * batch.num_graphs

        # standard gradient descent formulation
        model_loss.backward()
        model_optimizer.step()

    return model_loss_all, -1., -1.



def train_epoch_random_nodes(dataloader,
                      model, model_optimizer,
                      model_loss_all,
                      drop_proportion = 0.2):
    """
    single train epoch for encoder with random node dropping as augmentation
    Args:
        dataloader: dataloader (see get_train_loader)
        model: encoder
        model_optimizer: optimizer for model
        model_loss_all: stores losses for each batch

    Returns:
        model_loss_all: loss for epoch
        view_loss_all: -1. - placeholder for code consistency with AD-GCL
        reg_all: -1. - placeholder for code consistency with AD-GCL
    """

    device = "cuda" if torch.cuda.is_available() else "cpu"
    for batch in tqdm(dataloader, leave = False):
        # set up
        batch = batch.to(device)
        # # train (model) to minimize contrastive loss
        model.train()
        # view_learner.eval()
        model.zero_grad()


        nodes_dropped_1 = torch.bernoulli(drop_proportion * torch.ones(batch.x.shape[0])).to(bool).to(device)
        nodes_dropped_2 = torch.bernoulli(drop_proportion * torch.ones(batch.x.shape[0])).to(bool).to(device)

        mask_1 = torch.ones(batch.edge_index.shape[1], dtype=bool).to(device)
        mask_2 = torch.ones(batch.edge_index.shape[1], dtype=bool).to(device)

        # Find edges connected to dropped nodes and update the mask
        edges_dropped_1 = torch.any(batch.edge_index == torch.nonzero(nodes_dropped_1).unsqueeze(1), dim=0).any(dim=0).to(device)
        edges_dropped_2 = torch.any(batch.edge_index == torch.nonzero(nodes_dropped_2).unsqueeze(1), dim=0).any(dim=0).to(device)

        mask_1[edges_dropped_1] = False
        mask_2[edges_dropped_2] = False

        mask_1 = mask_1.to(batch.x.dtype).to(device)
        mask_2 = mask_2.to(batch.x.dtype).to(device)

        x_aug_1, _ = model(batch.batch.to(device), batch.x.to(device), batch.edge_index.to(device), batch.edge_attr.to(device), mask_1.to(device))
        x_aug_2, _ = model(batch.batch.to(device), batch.x.to(device), batch.edge_index.to(device), batch.edge_attr.to(device), mask_2.to(device))

        model_loss = cl_loss(x_aug_1, x_aug_2)
        model_loss_all += model_loss.item() * batch.num_graphs

        # standard gradient descent
        model_loss.backward()
        model_optimizer.step()

    return model_loss_all, -1., -1.

def train_epoch_adgcl(dataloader,
                      model, model_optimizer,
                      view_learner, view_optimizer,
                      model_loss_all, view_loss_all, reg_all):
    """
    single train epoch for encoder and view learner

    Args:
        dataloader: dataloader (see get_train_loader)
        model: encoder
        model_optimizer: optimizer for model
        view_learner: view learner
        view_optimizer: optimizer for view learner
        model_loss_all: stores losses for each batch
        view_loss_all: stores view losses for each batch
        reg_all: stores regularization losses for each batch

    Returns:
        model_loss_all: loss for epoch
        view_loss_all: view loss for epoch
        reg_all: regularization loss for epoch
    """

    device = "cuda" if torch.cuda.is_available() else "cpu"
    for batch in tqdm(dataloader, leave = False):
        # set up
        batch = batch.to(device)

        # train view to maximize contrastive loss
        view_learner.train()
        view_learner.zero_grad()
        model.eval()

        x, _ = model(batch.batch, batch.x, batch.edge_index, batch.edge_attr, None)

        edge_logits = view_learner(batch.batch, batch.x, batch.edge_index, batch.edge_attr)

        temperature = 1.0
        bias = 0.0 + 0.0001  # If bias is 0, we run into problems
        eps = (bias - (1 - bias)) * torch.rand(edge_logits.size()) + (1 - bias)
        gate_inputs = torch.log(eps) - torch.log(1 - eps)
        gate_inputs = gate_inputs.to(device)
        gate_inputs = (gate_inputs + edge_logits) / temperature
        batch_aug_edge_weight = torch.sigmoid(gate_inputs).squeeze()

        x_aug, _ = model(batch.batch, batch.x, batch.edge_index, batch.edge_attr, batch_aug_edge_weight)

        # regularization

        row, col = batch.edge_index
        edge_batch = batch.batch[row]
        edge_drop_out_prob = 1 - batch_aug_edge_weight

        uni, edge_batch_num = edge_batch.unique(return_counts=True)
        sum_pe = scatter(edge_drop_out_prob, edge_batch, reduce="sum")

        reg = []
        for b_id in range(args.batch_size):
            if b_id in uni:
                num_edges = edge_batch_num[uni.tolist().index(b_id)]
                reg.append(sum_pe[b_id] / num_edges)
            else:
                # means no edges in that graph. So don't include.
                pass
        num_graph_with_edges = len(reg)
        reg = torch.stack(reg)
        reg = reg.mean()

        view_loss = model.calc_loss(x, x_aug) - (args.reg_lambda * reg)
        view_loss_all += view_loss.item() * batch.num_graphs
        reg_all += reg.item()
        # gradient ascent formulation
        (-view_loss).backward()
        view_optimizer.step()

        # train (model) to minimize contrastive loss
        model.train()
        view_learner.eval()
        model.zero_grad()

        x, _ = model(batch.batch, batch.x, batch.edge_index, batch.edge_attr, None)
        edge_logits = view_learner(batch.batch, batch.x, batch.edge_index, batch.edge_attr)
        temperature = 1.0
        bias = 0.0 + 0.0001  # If bias is 0, we run into problems
        eps = (bias - (1 - bias)) * torch.rand(edge_logits.size()) + (1 - bias)
        gate_inputs = torch.log(eps) - torch.log(1 - eps)
        gate_inputs = gate_inputs.to(device)
        gate_inputs = (gate_inputs + edge_logits) / temperature
        batch_aug_edge_weight = torch.sigmoid(gate_inputs).squeeze().detach()

        x_aug, _ = model(batch.batch, batch.x, batch.edge_index, batch.edge_attr, batch_aug_edge_weight)

        model_loss = model.calc_loss(x, x_aug)
        model_loss_all += model_loss.item() * batch.num_graphs

        # standard gradient descent formulation
        model_loss.backward()
        model_optimizer.step()

    return model_loss_all, view_loss_all, reg_all

def run(args):
    # Main function for model training

    # Configure logging and training device
    logging.basicConfig(level=logging.INFO, format='%(asctime)s - %(message)s', datefmt='%d-%b-%y %H:%M:%S')
    device = torch.device('cuda' if torch.cuda.is_available() else 'cpu')
    logging.info("Using Device: %s" % device)
    logging.info("Seed: %d" % args.seed)
    logging.info(args)
    setup_seed(args.seed)

    # Check dataset directory exists
    if "original_datasets" not in os.listdir():
        os.mkdir("original_datasets")

    # Whether to use random edge or node dropping as augmentations
    # Default False for both, means AD-GCL
    random_node_dropping = args.random_node_views
    random_edge_dropping = args.random_edge_views

    random_dropping = True if random_edge_dropping or random_node_dropping else False
    drop_proportion = args.dropped

    # Whether to include node labels in evaluation
    evaluation_node_features = args.node_features

    # Exclude molecules or non-molecules
    molecules = not args.no_molecules
    socials = not args.no_socials

    # Option to exclude specific social datasets for ablation studies
    excludes = args.exclude if args.exclude != "None" else None
    print(f"excluding {excludes}")
    if excludes is not None:
        wandb.log({"Social-Ablation":True})
    else:
        wandb.log({"Social-Ablation": False})


    print(f"\nChemicals: {molecules}, Socials: {socials}")

    my_transforms = Compose([initialize_edge_weight])

    # Select a data subset
    dataset_subset = ["chemical" if molecules else "dummy",
                      "social" if socials else "dummy"]

    molecule_excludes = ["ogbg-molesol", "ogbg-molclintox",
                 "ogbg-molfreesolv", "ogbg-mollipo", "ogbg-molhiv",
                 "ogbg-molbbbp", "ogbg-molbace"]

    print(f"Passing subset: {dataset_subset}\n")
    train_datasets, train_names = get_datasets(my_transforms, num=50000, exclude = ["random", "community", "trees"] + molecule_excludes)
    train_dataset = ToPDataset(train_datasets[0])
    for dataset in train_datasets[1:]:
        train_dataset += ToPDataset(dataset)
    del train_datasets
    dataloader = DataLoader(train_dataset, batch_size=args.batch_size, shuffle=True)
    # dataloader = get_train_loader(args.batch_size, my_transforms, subset=dataset_subset, social_excludes=excludes)

<<<<<<< HEAD
    # val_loaders, names = get_val_datasets(my_transforms, num = 500, exclude = ["ogbg-molpcba"])
    val_loaders, names = get_graph_task_datasets(my_transforms, num = 500, stage = "val")
    val_loaders = [DataLoader(ToPDataset(dataset, stage = "val"), batch_size=32, shuffle=True) for dataset in val_loaders]

    # test_loaders, names = get_test_datasets(my_transforms, num = 200, exclude = ["ogbg-molpcba"])
    val_loaders, names = get_graph_task_datasets(my_transforms, num = 200, stage = "test")
=======
    val_loaders, names = get_val_datasets(my_transforms, num = 5000, exclude = ["ogbg-molpcba"])
    val_loaders = [DataLoader(ToPDataset(dataset, stage = "val"), batch_size=32, shuffle=True) for dataset in val_loaders]

    test_loaders, names = get_test_datasets(my_transforms, num = 2000, exclude = ["ogbg-molpcba"])
>>>>>>> f4bb644a
    test_loaders = [DataLoader(ToPDataset(dataset, stage = "test"), batch_size=32, shuffle=True) for dataset in test_loaders]

    # View learner and encoder use the same basic architecture
    model = GInfoMinMax(Encoder(emb_dim=args.emb_dim, num_gc_layers=args.num_gc_layers, drop_ratio=args.drop_ratio, pooling_type=args.pooling_type, convolution=args.backbone),
                        proj_hidden_dim=args.proj_dim).to(device)
    model_optimizer = torch.optim.Adam(model.parameters(), lr=args.model_lr)

    # Only need a view learner for adversarial training
    if not random_dropping:
        view_learner = ViewLearner(Encoder(emb_dim=args.emb_dim, num_gc_layers=args.num_gc_layers, drop_ratio=args.drop_ratio, pooling_type=args.pooling_type, convolution=args.backbone),
                                   mlp_edge_model_dim=args.mlp_edge_model_dim).to(device)
        view_optimizer = torch.optim.Adam(view_learner.parameters(), lr=args.view_lr)

    # General evaluation - handles multiple downstream tasks during validation
    # This includes both regression and classification based on the graph labels present
    general_ee = GeneralEmbeddingEvaluation()

    model.eval()

    # Evaluate at epoch 0
    general_ee.embedding_evaluation(model.encoder, val_loaders, test_loaders, names, node_features = evaluation_node_features)

    model_losses = []
    view_losses = []
    view_regs = []

    # Training loop
    for epoch in tqdm(range(1, args.epochs + 1)):
        fin_model_loss = 0.
        fin_view_loss = 0.
        fin_reg = 0.

        model_loss_all = 0
        view_loss_all = 0
        reg_all = 0


        if not random_dropping:
            model_loss_all, view_loss_all, reg_all = train_epoch_adgcl(dataloader,
                                                                       model, model_optimizer,
                                                                       view_learner, view_optimizer,
                                                                       model_loss_all, view_loss_all, reg_all)
        else:
            if random_edge_dropping:
                print(f"\n{'='*20}\nUSING RANDOM EDGE DROPPING\n{'='*20}\n")
                model_loss_all, view_loss_all, reg_all = train_epoch_random_edges(dataloader,
                                                                           model, model_optimizer,
                                                                           model_loss_all,
                                                                           drop_proportion=drop_proportion)
            elif random_node_dropping:
                print(f"\n{'='*20}\nUSING RANDOM NODE DROPPING\n{'='*20}\n")
                model_loss_all, view_loss_all, reg_all = train_epoch_random_nodes(dataloader,
                                                                           model, model_optimizer,
                                                                           model_loss_all,
                                                                           drop_proportion=drop_proportion)

        fin_model_loss += model_loss_all / len(dataloader)
        fin_view_loss += view_loss_all / len(dataloader)
        fin_reg += reg_all / len(dataloader)

        model_losses.append(fin_model_loss)
        view_losses.append(fin_view_loss)
        view_regs.append(fin_reg)

        wandb.log({"Model Loss": fin_model_loss,
                   "View Loss": fin_view_loss,
                   "Reg Loss": fin_reg})

        # Evaluate every 25 epochs, and save checkpoint
        if epoch % 25 == 0:

            if args.proj_dim != 1:
                general_ee.embedding_evaluation(model.encoder, val_loaders, test_loaders, names, node_features = evaluation_node_features)

            torch.save({
                'epoch': epoch,
                'encoder_state_dict': model.state_dict(),
                'encoder_optimizer_state_dict': model_optimizer.state_dict(),
                'view_state_dict': None if random_dropping else view_learner.state_dict(),
                'view_optimizer_state_dict': None if random_dropping else view_optimizer.state_dict()},
                f"{wandb.run.dir}/Epoch-{epoch}{'-random_dropping' if random_dropping else ''}.pt")
            wandb.save(f"{wandb.run.dir}/Epoch-{epoch}{'-random_dropping' if random_dropping else ''}.pt")


def arg_parse():
    parser = argparse.ArgumentParser(description='AD-GCL')

    parser.add_argument('--model_lr', type=float, default=0.001,
                        help='Model Learning rate.')
    parser.add_argument('--view_lr', type=float, default=0.001,
                        help='View Learning rate.')
    parser.add_argument('--num_gc_layers', type=int, default=6,
                        help='Number of GNN layers before pooling')
    parser.add_argument('--pooling_type', type=str, default='standard',
                        help='GNN Pooling Type Standard/Layerwise')

    parser.add_argument('--emb_dim', type=int, default=300,
                        help='embedding dimension')
    parser.add_argument('--proj_dim', type=int, default=300,
                        help='projection head dimension')

    parser.add_argument('--mlp_edge_model_dim', type=int, default=64,
                        help='embedding dimension')
    parser.add_argument('--batch_size', type=int, default=512,
                        help='batch size')
    parser.add_argument('--drop_ratio', type=float, default=0.2,
                        help='Dropout Ratio / Probability')
    parser.add_argument('--epochs', type=int, default=10,
                        help='Train Epochs')
    parser.add_argument('--reg_lambda', type=float, default=2.0, help='View Learner Edge Perturb Regularization Strength')


    parser.add_argument(
        '-f',
        '--node-features',
        action='store_true',
        help='Whether to include node features (labels) in evaluation',
    )


    parser.add_argument(
        '-c',
        '--no-molecules',
        action='store_true',
        help='Whether to include molecules in training data',
    )

    parser.add_argument(
        '-s',
        '--no-socials',
        action='store_true',
        help='Whether to include social (ie all other) graphs in training data',
    )

    parser.add_argument(
        '-re',
        '--random-edge-views',
        action='store_true',
        help='Whether to use random edge dropping',
    )

    parser.add_argument(
        '-rn',
        '--random-node-views',
        action='store_true',
        help='Whether to use random node dropping',
    )

    parser.add_argument(
        '--dropped', type=float, default=0.2,
        help='Proportion of edges dropped during random edge dropping',
    )

    parser.add_argument(
        '--backbone', type = str, default='gin', help = 'Model backbone to use (gin, gcn, gat)'
    )

    parser.add_argument(
        '--exclude', type = str, default='None', help = 'Which social dataset to exclude (for ablation study) ("facebook_large", "twitch_egos", "cora", "roads", "fruit_fly")'
    )

    parser.add_argument('--seed', type=int, default=0)

    return parser.parse_args()


if __name__ == '__main__':

    args = arg_parse()

    if args.no_socials and not args.no_molecules:
        name = "chem"
    elif args.no_molecules and not args.no_socials:
        name = "social"
        if args.exclude != "None":
            name = f"{args.exclude}-excluded-social"
    elif args.no_molecules and args.no_socials:
        name = "random"

    else:
        name = "all"


    # Change to offline=False to track model training with weights and biases
    args = setup_wandb(args, name = name + '-' + args.backbone, offline=False)
    run(args)
<|MERGE_RESOLUTION|>--- conflicted
+++ resolved
@@ -329,19 +329,12 @@
     dataloader = DataLoader(train_dataset, batch_size=args.batch_size, shuffle=True)
     # dataloader = get_train_loader(args.batch_size, my_transforms, subset=dataset_subset, social_excludes=excludes)
 
-<<<<<<< HEAD
     # val_loaders, names = get_val_datasets(my_transforms, num = 500, exclude = ["ogbg-molpcba"])
     val_loaders, names = get_graph_task_datasets(my_transforms, num = 500, stage = "val")
     val_loaders = [DataLoader(ToPDataset(dataset, stage = "val"), batch_size=32, shuffle=True) for dataset in val_loaders]
 
     # test_loaders, names = get_test_datasets(my_transforms, num = 200, exclude = ["ogbg-molpcba"])
     val_loaders, names = get_graph_task_datasets(my_transforms, num = 200, stage = "test")
-=======
-    val_loaders, names = get_val_datasets(my_transforms, num = 5000, exclude = ["ogbg-molpcba"])
-    val_loaders = [DataLoader(ToPDataset(dataset, stage = "val"), batch_size=32, shuffle=True) for dataset in val_loaders]
-
-    test_loaders, names = get_test_datasets(my_transforms, num = 2000, exclude = ["ogbg-molpcba"])
->>>>>>> f4bb644a
     test_loaders = [DataLoader(ToPDataset(dataset, stage = "test"), batch_size=32, shuffle=True) for dataset in test_loaders]
 
     # View learner and encoder use the same basic architecture
